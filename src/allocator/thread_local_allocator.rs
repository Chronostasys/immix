//! # Thread-local allocator
//!
//! This module contains the thread-local allocator, which is associated with each thread.
//!
//! Thread-local allocator get empty blocks from global allocator, and allocate objects from these blocks.
//!
//! When a thread-local allocator is dropped, it will return all blocks to global allocator.

use std::collections::VecDeque;

use vector_map::VecMap;

use crate::{
    block::{Block, ObjectType},
    consts::{BLOCK_SIZE, LINE_SIZE},
    EVA_BLOCK_PROPORTION, bigobj::BigObj, HeaderExt,
};

use super::GlobalAllocator;

/// # struct ThreadLocalAllocator
///
/// Thread-local allocator, associated with each thread.
///
/// Thread-local allocator get empty blocks from global allocator, and allocate objects from these blocks.
///
/// When a thread-local allocator is dropped, it will return all blocks to global allocator.
///
/// ## Fields
///
/// * `global_allocator` - global allocator
/// * `unavailable_blocks` - unavailable blocks
/// * `current_block` - current block
/// * `recyclable_blocks` - recyclable blocks
/// * `lock` - lock
pub struct ThreadLocalAllocator {
    global_allocator: *mut GlobalAllocator,
    unavailable_blocks: Vec<*mut Block>,
<<<<<<< HEAD
    recyclable_blocks: Vec<*mut Block>,
    big_objs: Vec<*mut BigObj>,
=======
    recyclable_blocks: VecDeque<*mut Block>,
>>>>>>> 415fbb9f
    eva_blocks: Vec<*mut Block>,
    collect_mode: bool,
    live: bool,
}

impl Drop for ThreadLocalAllocator {
    fn drop(&mut self) {
        if !self.live {
            return;
        }
        let global_allocator = unsafe { &mut *self.global_allocator };
        global_allocator.return_blocks(
            self.unavailable_blocks
                .drain(..)
                .chain(self.recyclable_blocks.drain(..))
                .chain(self.eva_blocks.drain(..)),
        );
        self.live = false;
    }
}

impl ThreadLocalAllocator {
    /// # new
    ///
    /// Create a new thread-local allocator.
    ///
    /// ## Parameters
    ///
    /// * `global_allocator` - global allocator
    pub fn new(global_allocator: *mut GlobalAllocator) -> Self {
        Self {
            global_allocator,
            unavailable_blocks: Vec::new(),
            recyclable_blocks: VecDeque::new(),
            eva_blocks: Vec::new(),
            big_objs: Vec::new(),
            collect_mode: false,
            live: true,
        }
    }

    pub fn is_live(&self) -> bool {
        self.live
    }

    // pub fn has_emergency(&self) -> bool {
    //     unsafe{(*self.global_allocator).out_of_space() && self.recyclable_blocks.len() == 0 }
    // }

    pub fn set_collect_mode(&mut self, collect_mode: bool) {
        self.collect_mode = collect_mode;
    }

    pub fn print_stats(&self) {
        println!("unavailable blocks: {}", self.unavailable_blocks.len());
        for block in &self.unavailable_blocks {
            unsafe {
                (**block).show();
            }
        }
        println!("recyclable blocks: {}", self.recyclable_blocks.len());
        for block in &self.recyclable_blocks {
            unsafe {
                (**block).show();
            }
        }
    }

    pub fn iter<F>(&self, mut f: F)
    where
        F: FnMut(*mut u8),
    {
        for &b in self
            .unavailable_blocks
            .iter()
            .chain(self.recyclable_blocks.iter())
        {
            unsafe { (*b).iter(&mut f) }
        }
    }

    /// # should_eva
    ///
    /// whether the collection should run evacuation algorithm
    pub fn should_eva(&self) -> bool {
        !self.recyclable_blocks.is_empty()
    }

    pub fn fill_available_histogram(&self, histogram: &mut VecMap<usize, usize>) -> usize {
        let mut total_available = 0;
        self.recyclable_blocks
            .iter()
            .chain(self.unavailable_blocks.iter())
            .for_each(|block| unsafe {
                let (available, holes) = (**block).get_available_line_num_and_holes();
                if let Some(v) = histogram.get_mut(&holes) {
                    *v += available;
                } else {
                    histogram.insert(holes, available);
                }
                total_available += available;
            });
        total_available
    }

    pub fn set_eva_threshold(&mut self, threshold: usize) {
        self.recyclable_blocks
            .iter()
            .chain(self.unavailable_blocks.iter())
            .for_each(|block| unsafe { (**block).set_eva_threshold(threshold) });
    }

    /// # get_size
    ///
    /// Get the size of allocated space.
    ///
    /// ## Return
    ///
    /// * `usize` - size
    pub fn get_size(&self) -> usize {
        let mut size = 0;
        // println!("unavailable blocks:");
        for block in &self.unavailable_blocks {
            // unsafe{(**block).show();}
            size += unsafe { (**block).get_size() };
        }
        // println!("recyclable blocks:");
        for block in &self.recyclable_blocks {
            // unsafe{(**block).show();}
            size += unsafe { (**block).get_size() };
        }
        size
    }

    pub fn get_bigobjs_size(&self) -> usize {
        let mut size = 0;
        for bigobj in &self.big_objs {
            size += unsafe { (**bigobj).get_size() };
        }
        size
    }
    /// # alloc
    ///
    /// 优先从recycle blocks中分配，如果中对象分配失败，使用overflow_alloc，
    /// 每用完一个recycle block则将block从recycle列表中移除，移入unavailable blocks中。
    /// 当recycle blocks为空时，申请新的空block进行分配
    ///
    /// ## Parameters
    ///
    /// * `size` - object size
    /// * `obj_type` - object type
    ///
    /// ## Return
    ///
    /// * `*mut u8` - object pointer
    pub fn alloc(&mut self, size: usize, obj_type: ObjectType) -> *mut u8 {
        // big size object
        if size > ((BLOCK_SIZE / LINE_SIZE - 3) / 4 - 1) * LINE_SIZE {
            return self.big_obj_alloc(size, obj_type);
        }
        // mid size object & small size object
        // 刚启动或者recycle block全用光了
        if self.recyclable_blocks.len() == 0 {
            let block = self.get_new_block();
            if block.is_null() {
                return std::ptr::null_mut();
            }
            unsafe {
                let (s, nxt) = (*block).alloc(size, obj_type).unwrap();
                let re = (*block).get_nth_line(s);
                if !nxt {
                    self.unavailable_blocks.push(block);
                } else {
                    self.recyclable_blocks.push_back(block);
                }
                return re;
            }
        }
        let mut f = self.recyclable_blocks.front().unwrap();
        unsafe {
            while (**f).is_eva_candidate() {
                let uf = self.recyclable_blocks.pop_front().unwrap();
                self.unavailable_blocks.push(uf);
                let ff = self.recyclable_blocks.front();
                if ff.is_none() {
                    // recycle blocks全用光了
                    return self.alloc(size, obj_type);
                } else {
                    f = ff.unwrap()
                }
            }
        }
        let res = unsafe { (**f).alloc(size, obj_type) };
        // return std::ptr::null_mut();
        if res.is_none() {
            // if size <= LINE_SIZE {
            //     unsafe{ (**f).show();}
            //     panic!("mid size object alloc failed");
            // }
            debug_assert!(size > LINE_SIZE);
            // mid size object alloc failed, try to overflow_alloc
            return self.overflow_alloc(size, obj_type);
        }
        let (s, nxt) = res.unwrap();
        let re = unsafe { (**f).get_nth_line(s as usize) };
        if !nxt {
            // 当前block被用完，将它从recyclable blocks中移除，加入unavailable blocks
            let used_block = self.recyclable_blocks.pop_front().unwrap();
            self.unavailable_blocks.push(used_block);
        }
        re
    }

    /// # overflow_alloc
    ///
    /// 从global allocator中获取新block进行分配。
    ///
    /// ## Parameters
    ///
    /// * `size` - object size
    ///
    /// ## Return
    ///
    /// * `*mut u8` - object pointer
    pub fn overflow_alloc(&mut self, size: usize, obj_type: ObjectType) -> *mut u8 {
        // 获取新block
        let new_block = self.get_new_block();
        if new_block.is_null() {
            return std::ptr::null_mut();
        }
        // alloc
        let (s, nxt) = unsafe { (*new_block).alloc(size, obj_type).unwrap() };
        let re = unsafe { (*new_block).get_nth_line(s as usize) };
        if !nxt {
            // new_block被用完，将它加入unavailable blocks
            self.unavailable_blocks.push(new_block);
        } else {
            // new_block未被用完，将它加入recyclable blocks
            unsafe {
                debug_assert!((*new_block).find_first_hole().is_some());
            }
            self.recyclable_blocks.push_back(new_block);
        }
        re
    }
    /// # big_obj_alloc
    ///
    /// 大对象分配
    ///
    /// ## Parameters
    ///
    /// * `size` - object size
    ///
    /// ## Return
    ///
    /// * `*mut u8` - object pointer
    pub fn big_obj_alloc(&mut self, size: usize, obj_type: ObjectType) -> *mut u8 {
        let obj = unsafe { (*self.global_allocator).get_big_obj(size) };
        unsafe{(*obj).header.set_obj_type(obj_type)};
        self.big_objs.push(obj);
        unsafe{(obj as *mut u8).add(16)}

    }

    pub fn big_obj_from_ptr(&mut self, ptr: *mut u8) -> Option<*mut BigObj> {
        for obj in self.big_objs.iter() {
            let start = unsafe{(*obj as *mut u8).add(16)};
            let end = unsafe{(*obj as *mut u8).add((*(*obj)).size)};
            if start <= ptr && end >= ptr {
                return Some(*obj);
            }
        }
        None
    }

    /// # get_new_block
    ///
    /// get a new block from global allocator.
    ///
    /// ## Return
    ///
    /// * `*mut Block` - block pointer
    fn get_new_block(&mut self) -> *mut Block {
        if self.collect_mode && self.eva_blocks.len() > 0 {
            return self.eva_blocks.pop().unwrap();
        }
        let block = unsafe { (&mut *self.global_allocator).get_block() };
        block
    }

    /// # in_heap
    pub fn in_heap(&self, ptr: *mut u8) -> bool {
        unsafe { (*self.global_allocator).in_heap(ptr) }
    }

    /// # in_big_heap
    pub fn in_big_heap(&self, ptr: *mut u8) -> bool {
        unsafe { (*self.global_allocator).in_big_heap(ptr) }
    }

    /// # sweep
    ///
    /// Iterate all blocks, if a block is not marked, free it.
    /// Correct all remain blocks' headers, and classify them
    /// into recyclable blocks and unavailable blocks.
    pub fn sweep(&mut self, mark_histogram: *mut VecMap<usize, usize>) -> usize {
        let mut recyclable_blocks = VecDeque::new();
        let mut unavailable_blocks = Vec::new();
        let mut free_blocks = Vec::new();
        let mut total_used = 0;
        unsafe {
            for block in self
                .recyclable_blocks
                .iter()
                .chain(self.unavailable_blocks.iter())
            {
                let block = *block;
                if (*block).marked {
                    total_used += (*block).correct_header(mark_histogram);
                    let (line, hole) = (*block).get_available_line_num_and_holes();
                    if line > 0 {
                        debug_assert!(
                            (*block).find_first_hole().is_some(),
                            "line {}, hole {}",
                            line,
                            hole
                        );
                        recyclable_blocks.push_back(block);
                    } else {
                        unavailable_blocks.push(block);
                    }
                } else {
                    free_blocks.push(block);
                }
            }
        }
        self.recyclable_blocks = recyclable_blocks;
        self.unavailable_blocks = unavailable_blocks;
        let total_block_num =
            self.recyclable_blocks.len() + self.unavailable_blocks.len() + self.eva_blocks.len();
        let head_room_size = (EVA_BLOCK_PROPORTION * total_block_num as f64) as usize;
        if self.eva_blocks.len() > head_room_size {
            // 把多的加到free_blocks
            let over_flow = self.eva_blocks.len() - head_room_size;
            for _ in 0..over_flow {
                free_blocks.push(self.eva_blocks.pop().unwrap());
            }
        } else {
            // 尝试把少的从free_blocks取出来
            let less = head_room_size - self.eva_blocks.len();
            for _ in 0..less {
                if let Some(block) = free_blocks.pop() {
                    self.eva_blocks.push(block);
                } else {
                    break;
                }
            }
        }
        unsafe {
            (&mut *self.global_allocator).return_blocks(free_blocks.into_iter());
        }
<<<<<<< HEAD
        let mut big_objs = Vec::new();
        for obj in self.big_objs.iter() {
            if unsafe { (*(*obj)).header.get_marked() }{
                big_objs.push(*obj);
            }else{
                unsafe {
                    (&mut *self.global_allocator).return_big_objs([*obj]);
                }
            }
            unsafe{
                (*(*obj)).header &= !0b10;
            }
        }
        self.big_objs = big_objs;
=======
        total_used * LINE_SIZE
>>>>>>> 415fbb9f
    }
}<|MERGE_RESOLUTION|>--- conflicted
+++ resolved
@@ -36,12 +36,8 @@
 pub struct ThreadLocalAllocator {
     global_allocator: *mut GlobalAllocator,
     unavailable_blocks: Vec<*mut Block>,
-<<<<<<< HEAD
-    recyclable_blocks: Vec<*mut Block>,
+    recyclable_blocks: VecDeque<*mut Block>,
     big_objs: Vec<*mut BigObj>,
-=======
-    recyclable_blocks: VecDeque<*mut Block>,
->>>>>>> 415fbb9f
     eva_blocks: Vec<*mut Block>,
     collect_mode: bool,
     live: bool,
@@ -403,7 +399,6 @@
         unsafe {
             (&mut *self.global_allocator).return_blocks(free_blocks.into_iter());
         }
-<<<<<<< HEAD
         let mut big_objs = Vec::new();
         for obj in self.big_objs.iter() {
             if unsafe { (*(*obj)).header.get_marked() }{
@@ -418,8 +413,6 @@
             }
         }
         self.big_objs = big_objs;
-=======
         total_used * LINE_SIZE
->>>>>>> 415fbb9f
     }
 }