use std::{
    cell::RefCell,
    sync::atomic::{AtomicBool, AtomicUsize, Ordering},
};

pub use int_enum::IntEnum;
use lazy_static::lazy_static;
use libc::malloc;

mod allocator;
mod block;
mod collector;
mod consts;
#[cfg(feature = "llvm_stackmap")]
mod llvm_stackmap;
mod macros;
mod mmap;
<<<<<<< HEAD
#[cfg(feature = "llvm_stackmap")]
pub use llvm_stackmap::*;
=======
mod bigobj;
>>>>>>> 5645bbb0

pub use allocator::*;
pub use block::*;
pub use collector::*;
pub use consts::*;

use parking_lot::{lock_api::RawRwLock, RwLock};
#[cfg(feature = "llvm_stackmap")]
use rustc_hash::FxHashMap;

thread_local! {
    pub static SPACE: RefCell<Collector> = unsafe {
        // gc运行中的时候不能增加线程
        let l = GC_RW_LOCK.raw();
        spin_until!(l.try_lock_exclusive());
        let gc = Collector::new(GLOBAL_ALLOCATOR.0.as_mut().unwrap());
        l.unlock_exclusive();
        RefCell::new(gc)
    };
}
#[cfg(feature = "llvm_stackmap")]
lazy_static! {
    static ref STACK_MAP: StackMapWrapper = {
        StackMapWrapper {
            map: RefCell::new(FxHashMap::default()),
        }
    };
}

#[cfg(feature = "llvm_stackmap")]
pub struct StackMapWrapper {
    pub map: RefCell<FxHashMap<*const u8, Function>>,
}
#[cfg(feature = "llvm_stackmap")]
unsafe impl Sync for StackMapWrapper {}
#[cfg(feature = "llvm_stackmap")]
unsafe impl Send for StackMapWrapper {}
const DEFAULT_HEAP_SIZE: usize = 1024 * 1024 * 1024;

lazy_static! {
    pub static ref GLOBAL_ALLOCATOR: GAWrapper = unsafe {
        let mut heap_size = DEFAULT_HEAP_SIZE;
        if let Some(size) = option_env!("PL_IMMIX_HEAP_SIZE") {
            heap_size = size.parse().unwrap();
        }
        let ga = GlobalAllocator::new(heap_size);
        let mem = malloc(core::mem::size_of::<GlobalAllocator>()).cast::<GlobalAllocator>();
        mem.write(ga);
        GAWrapper(mem)
    };
}

/// This function is used to allocate a new object on the heap.
/// The size of the object is given in bytes by the size argument.
/// The object type is specified by the obj_type argument, which is a u8.
/// This function is used to allocate all objects (except
/// for the object header) on the heap,
/// and it is used by both the GC and the user.
/// This function is used by the user in the following manner:
/// ```ignore
/// let obj = gc_malloc(size, obj_type);
/// ```
/// where obj is a pointer to the newly allocated object.
pub fn gc_malloc(size: usize, obj_type: u8) -> *mut u8 {
    SPACE.with(|gc| {
        // println!("start malloc");
        let gc = gc.borrow();
        // println!("malloc");
        gc.alloc(size, ObjectType::from_int(obj_type).unwrap())
    })
}

/// This function is used to force a garbage collection.
pub fn gc_collect() {
    SPACE.with(|gc| {
        // println!("start collect");
        let gc = gc.borrow();
        gc.collect();
        // println!("collect")
    })
}

#[cfg(feature = "shadow_stack")]
pub fn gc_add_root(root: *mut u8, obj_type: u8) {
    SPACE.with(|gc| {
        // println!("start add_root");
        let mut gc = gc.borrow_mut();
        gc.add_root(root, ObjectType::from_int(obj_type).unwrap());
        // println!("add_root")
    })
}

#[cfg(feature = "shadow_stack")]
pub fn gc_remove_root(root: *mut u8) {
    SPACE.with(|gc| {
        // println!("start remove_root");
        let mut gc = gc.borrow_mut();
        gc.remove_root(root);
        // println!("remove_root")
    })
}

pub fn gc_disable_auto_collect() {
    GC_AUTOCOLLECT_ENABLE.store(false, Ordering::SeqCst);
}

pub fn gc_enable_auto_collect() {
    GC_AUTOCOLLECT_ENABLE.store(true, Ordering::SeqCst);
}

pub fn gc_is_auto_collect_enabled() -> bool {
    GC_AUTOCOLLECT_ENABLE.load(Ordering::SeqCst)
}

pub fn no_gc_thread() {
    SPACE.with(|gc| {
        gc.borrow().unregister_current_thread();
    })
}

#[cfg(feature = "llvm_stackmap")]
pub fn gc_init(ptr: *mut u8) {
    // println!("stackmap: {:?}", &STACK_MAP.map.borrow());
    build_root_maps(ptr, &mut STACK_MAP.map.borrow_mut());
}

/// notify gc if a thread is going to stuck e.g.
/// lock a mutex or doing sync io
///
/// during thread stucking, if a gc is triggered, it will skip waiting for this thread to
/// reach a safe point
pub fn thread_stuck_start() {
    GC_COLLECTOR_COUNT.fetch_sub(1, Ordering::SeqCst);
}

/// notify gc a thread is not stuck anymore
///
/// if a gc is triggered during thread stucking, this function
/// will block until the gc is finished
pub fn thread_stuck_end() {
    spin_until!(!GC_RUNNING.load(Ordering::Acquire));
    GC_COLLECTOR_COUNT.fetch_add(1, Ordering::SeqCst);
}

pub struct GAWrapper(*mut GlobalAllocator);

impl GAWrapper {
    pub fn unmap_all(&self) {
        unsafe {
            self.0.as_mut().unwrap().unmap_all();
        }
    }
}

/// collector count
///
/// should be the same as the number of threads
static GC_COLLECTOR_COUNT: AtomicUsize = AtomicUsize::new(0);

static GC_MARK_WAITING: AtomicUsize = AtomicUsize::new(0);

static GC_MARKING: AtomicBool = AtomicBool::new(false);

static GC_SWEEPPING_NUM: AtomicUsize = AtomicUsize::new(0);

static GC_SWEEPING: AtomicBool = AtomicBool::new(false);

static GC_RUNNING: AtomicBool = AtomicBool::new(false);

static GC_ID: AtomicUsize = AtomicUsize::new(0);

#[cfg(feature = "auto_gc")]
static GC_AUTOCOLLECT_ENABLE: AtomicBool = AtomicBool::new(true);
#[cfg(not(feature = "auto_gc"))]
static GC_AUTOCOLLECT_ENABLE: AtomicBool = AtomicBool::new(false);

lazy_static! {
    pub static ref GC_RW_LOCK: RwLock<()> = RwLock::new(());
}

unsafe impl Sync for GAWrapper {}<|MERGE_RESOLUTION|>--- conflicted
+++ resolved
@@ -15,12 +15,9 @@
 mod llvm_stackmap;
 mod macros;
 mod mmap;
-<<<<<<< HEAD
 #[cfg(feature = "llvm_stackmap")]
 pub use llvm_stackmap::*;
-=======
 mod bigobj;
->>>>>>> 5645bbb0
 
 pub use allocator::*;
 pub use block::*;
