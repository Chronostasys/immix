use std::{
    cell::RefCell,
    ptr::drop_in_place,
    sync::atomic::{AtomicPtr, Ordering},
    thread::yield_now,
};

use libc::malloc;
use parking_lot::lock_api::{RawRwLock, RawRwLockRecursive};
use rustc_hash::FxHashMap;
use vector_map::VecMap;

use crate::{
    allocator::{GlobalAllocator, ThreadLocalAllocator},
    block::{Block, LineHeaderExt, ObjectType},
<<<<<<< HEAD
    spin_until, GC_COLLECTOR_COUNT, GC_ID, GC_MARKING, GC_MARK_WAITING, GC_RUNNING, GC_RW_LOCK,
    GC_SWEEPING, GC_SWEEPPING_NUM, LINE_SIZE, NUM_LINES_PER_BLOCK, HeaderExt,
=======
    gc_is_auto_collect_enabled, spin_until, ENABLE_EVA, GC_COLLECTOR_COUNT, GC_ID, GC_MARKING,
    GC_MARK_WAITING, GC_RUNNING, GC_RW_LOCK, GC_SWEEPING, GC_SWEEPPING_NUM, LINE_SIZE,
    NUM_LINES_PER_BLOCK, THRESHOLD_PROPORTION,
>>>>>>> 415fbb9f
};

/// # Collector
/// The collector is responsible for collecting garbage. It is the entry point for
/// the garbage collection process. It is also responsible for allocating new
/// blocks and for allocating new objects.
///
/// One thread has a collector associated with it. The collector is thread-local.
///
/// ## Fields
/// * `thread_local_allocator` - thread-local allocator
/// * `roots` - gc roots
/// * `queue` - gc queue
pub struct Collector {
    thread_local_allocator: *mut ThreadLocalAllocator,
    roots: FxHashMap<*mut u8, ObjectType>,
    queue: *mut Vec<(*mut u8, ObjectType)>,
    id: usize,
    mark_histogram: *mut VecMap<usize, usize>,
    status: RefCell<CollectorStatus>,
}

struct CollectorStatus {
    /// in bytes
    collect_threshold: usize,
    /// in bytes
    bytes_allocated_since_last_gc: usize,
    last_gc_time: std::time::SystemTime,
    collecting: bool,
}

pub type VisitFunc = unsafe fn(&Collector, *mut u8);

pub type VtableFunc = fn(*mut u8, &Collector, VisitFunc, VisitFunc, VisitFunc);

impl Drop for Collector {
    fn drop(&mut self) {
        // println!("Collector {} is dropped", self.id);
        unsafe {
            if (*self.thread_local_allocator).is_live() {
                GC_COLLECTOR_COUNT.fetch_sub(1, Ordering::SeqCst);
                drop_in_place(self.thread_local_allocator);
            }
            libc::free(self.thread_local_allocator as *mut libc::c_void);
            libc::free(self.mark_histogram as *mut libc::c_void);
            libc::free(self.queue as *mut libc::c_void);
        }
    }
}

impl Collector {
    /// # new
    /// Create a new collector.
    ///
    /// ## Parameters
    /// * `heap_size` - heap size
    pub fn new(ga: &mut GlobalAllocator) -> Self {
        GC_COLLECTOR_COUNT.fetch_add(1, Ordering::SeqCst);
        let id = GC_ID.fetch_add(1, Ordering::Relaxed);
        unsafe {
            let tla = ThreadLocalAllocator::new(ga);
            let mem =
                malloc(core::mem::size_of::<ThreadLocalAllocator>()).cast::<ThreadLocalAllocator>();
            mem.write(tla);
            let memvecmap =
                malloc(core::mem::size_of::<VecMap<usize, usize>>()).cast::<VecMap<usize, usize>>();
            memvecmap.write(VecMap::with_capacity(NUM_LINES_PER_BLOCK));
            let queue = Vec::new();
            let memqueue =
                malloc(core::mem::size_of::<Vec<(*mut u8, ObjectType)>>())
                    .cast::<Vec<(*mut u8, ObjectType)>>();
            memqueue.write(queue);
            Self {
                thread_local_allocator: mem,
                roots: FxHashMap::default(),
                id,
                mark_histogram: memvecmap,
                queue: memqueue,
                status: RefCell::new(CollectorStatus {
                    collect_threshold: 512 * 1024,
                    bytes_allocated_since_last_gc: 0,
                    last_gc_time: std::time::SystemTime::now(),
                    collecting: false,
                }),
            }
        }
    }

    pub fn unregister_current_thread(&self) {
        GC_COLLECTOR_COUNT.fetch_sub(1, Ordering::SeqCst);
        unsafe {
            drop_in_place(self.thread_local_allocator);
        }
    }

    /// # get_size
    ///
    /// Get the size of allocated space.
    ///
    /// ## Return
    ///
    /// * `usize` - size
    pub fn get_size(&self) -> usize {
        unsafe { self.thread_local_allocator.as_mut().unwrap().get_size() }
    }
    /// # alloc
    ///
    /// Allocate a new object.
    ///
    /// ## Parameters
    /// * `size` - object size
    /// * `obj_type` - object type
    ///
    /// ## Return
    /// * `ptr` - object pointer
    pub fn alloc(&self, size: usize, obj_type: ObjectType) -> *mut u8 {
        if gc_is_auto_collect_enabled() {
            if GC_RUNNING.load(Ordering::Acquire) {
                self.collect();
            }
            let status = self.status.borrow();
            if status.collect_threshold < status.bytes_allocated_since_last_gc {
                drop(status);
                self.collect();
            } else {
                drop(status);
            }
            let mut status = self.status.borrow_mut();
            status.bytes_allocated_since_last_gc += ((size - 1) / LINE_SIZE + 1) * LINE_SIZE;
        }
        unsafe {
            let ptr = self
                .thread_local_allocator
                .as_mut()
                .unwrap()
                .alloc(size, obj_type);
            if ptr.is_null() {
                self.collect();
                return self.alloc(size, obj_type);
            }
            ptr
        }
    }

    /// # add_root
    /// Add a root to the collector.
    ///
    /// ## Parameters
    /// * `root` - root
    /// * `size` - root size
    pub fn add_root(&mut self, root: *mut u8, obj_type: ObjectType) {
        self.roots.insert(root, obj_type);
    }

    /// # remove_root
    /// Remove a root from the collector.
    ///
    /// ## Parameters
    /// * `root` - root
    pub fn remove_root(&mut self, root: *mut u8) {
        self.roots.remove(&(root));
    }

    /// used to correct forward pointer
    ///
    /// 原本
    ///
    /// ptr -> heap_ptr -> value
    ///
    /// evacuate之后
    ///
    /// ptr -> heap_ptr -> new_ptr(forwarded) -> value
    ///
    /// 现在纠正为
    ///
    /// ptr -> new_ptr(forwarded) -> value
    unsafe fn correct_ptr(&self, ptr: *mut u8) {
        let ptr = ptr as *mut AtomicPtr<*mut u8>;
        let new_ptr = *(*ptr).load(Ordering::SeqCst);
        let ptr = ptr as *mut *mut u8;
        debug_assert!(!new_ptr.is_null());
        // println!("correct ptr {:p} to {:p}", ptr, new_ptr);
        *ptr = new_ptr;
    }

    /// precise mark a pointer
    unsafe fn mark_ptr(&self, ptr: *mut u8) {
        let father = ptr;
        let mut ptr = *(ptr as *mut *mut u8);
        // mark it if it is a big object
        if self.thread_local_allocator.as_mut().unwrap().in_big_heap(ptr){
            let big_obj = self.thread_local_allocator.as_mut().unwrap().big_obj_from_ptr(ptr).unwrap();
            if (*big_obj).header.get_marked() {
                return;
            }
            (*big_obj).header.set_marked(true);
            let obj_type = (*big_obj).header.get_obj_type();
            match obj_type {
                ObjectType::Atomic => {}
                _ => (*self.queue).push_back((ptr, obj_type)),
            }
            return;
        }
        // mark it if it is in heap
        if self.thread_local_allocator.as_mut().unwrap().in_heap(ptr) {
            let block = Block::from_obj_ptr(ptr);
            let is_candidate = block.is_eva_candidate();
            if !is_candidate {
                block.marked = true;
            } else {
                let (line_header, _) = block.get_line_header_from_addr(ptr);
                if line_header.get_forwarded() {
                    self.correct_ptr(father);
                    return;
                }
            }
            let (line_header, idx) = block.get_line_header_from_addr(ptr);
            if line_header.get_marked() {
                return;
            }
            // 若此block是待驱逐对象
            if is_candidate {
                let atomic_ptr = ptr as *mut AtomicPtr<u8>;
                let old_loaded = (*atomic_ptr).load(Ordering::SeqCst);
                let obj_line_size = line_header.get_obj_line_size(idx, Block::from_obj_ptr(ptr));
                let new_ptr = self.alloc(obj_line_size * LINE_SIZE, line_header.get_obj_type());
                let new_block = Block::from_obj_ptr(new_ptr);
                let (new_line_header, _) = new_block.get_line_header_from_addr(new_ptr);
                // 将数据复制到新的地址
                core::ptr::copy_nonoverlapping(ptr, new_ptr, obj_line_size * LINE_SIZE);
                // core::ptr::copy_nonoverlapping(line_header as * const u8, new_line_header as * mut u8, line_size);

                // 线程安全性说明
                // 如果cas操作成功，代表没有别的线程与我们同时尝试驱逐这个模块
                // 如果cas操作失败，代表别的线程已经驱逐了这个模块
                // 此时虽然我们已经分配了驱逐空间并且将内容写入，但是我们还没有设置line_header的
                // 标记位，所以这块地址很快会在sweep阶段被识别并且回收利用。
                // 虽然这造成了一定程度的内存碎片化和潜在的重复操作，但是
                // 这种情况理论上是很少见的，所以这么做问题不大
                if let Ok(_) = (*atomic_ptr).compare_exchange_weak(
                    old_loaded,
                    new_ptr,
                    Ordering::SeqCst,
                    Ordering::SeqCst,
                ) {
                    // 成功驱逐
                    // println!("gc {}: eva {:p} to {:p}", self.id, ptr, new_ptr);
                    new_line_header.set_marked(true);
                    line_header.set_forwarded(true);
                    new_block.marked = true;
                    ptr = new_ptr;
                    self.correct_ptr(father);
                } else {
                    // 期间别的线程驱逐了它
                    spin_until!(line_header.get_forwarded());
                    self.correct_ptr(father);
                    return;
                }
            }
            line_header.set_marked(true);
            let obj_type = line_header.get_obj_type();
            match obj_type {
                ObjectType::Atomic => {}
                _ => (*self.queue).push((ptr, obj_type)),
            }
        }
    }

    /// precise mark a complex object
    ///
    /// it self does not mark the object, but mark the object's fields by calling
    /// mark_ptr
    unsafe fn mark_complex(&self, ptr: *mut u8) {
<<<<<<< HEAD
        if !self.thread_local_allocator.as_mut().unwrap().in_heap(ptr)
           &&!self.thread_local_allocator.as_mut().unwrap().in_big_heap(ptr) {
            return;
        }
=======
        // if !self.thread_local_allocator.as_mut().unwrap().in_heap(ptr) {
        //     return;
        // }
>>>>>>> 415fbb9f
        let vtable = *(ptr as *mut VtableFunc);
        // let ptr = vtable as *mut u8;
        let v = vtable as i64;
        // println!("vtable: {:?}, ptr : {:p}", v, ptr);
        // let a = *(ptr as *mut *mut u8);
        // println!("a: {:p}", a);
        // println!("vtable: {:?}, ptr : {:p}", v, ptr);
        // 我不知道为什么，vtable为0的情况，这里如果写v == 0，进不去这个if。应该是rust的一个bug
        if v < 1 && v > -1 {
            return;
        }
        vtable(
            ptr,
            self,
            Self::mark_ptr,
            Self::mark_complex,
            Self::mark_trait,
        );
    }
    /// precise mark a trait object
    unsafe fn mark_trait(&self, ptr: *mut u8) {
<<<<<<< HEAD
        if !self.thread_local_allocator.as_mut().unwrap().in_heap(ptr)
           &&!self.thread_local_allocator.as_mut().unwrap().in_big_heap(ptr) {
            return;
        }
=======
        // if !self.thread_local_allocator.as_mut().unwrap().in_heap(ptr) {
        //     return;
        // }
>>>>>>> 415fbb9f
        let loaded = *(ptr as *mut *mut *mut u8);
        let ptr = *loaded.offset(1);
        self.mark_ptr(ptr);
    }

    pub fn print_stats(&self) {
        println!("gc {} states:", self.id);
        unsafe {
            self.thread_local_allocator.as_ref().unwrap().print_stats();
        }
    }
    pub fn get_id(&self) -> usize {
        self.id
    }

    pub fn iter<F>(&self, f: F)
    where
        F: FnMut(*mut u8),
    {
        unsafe {
            self.thread_local_allocator.as_ref().unwrap().iter(f);
        }
    }

    /// # mark
    /// From gc roots, mark all reachable objects.
    ///
    /// this mark function is __precise__
    pub fn mark(&self) {
        GC_RUNNING.store(true, Ordering::Release);
        let gcs = GC_COLLECTOR_COUNT.load(Ordering::Acquire);
        // println!("gc {}: mark start gcs {}", self.id,gcs);
        let v = GC_MARK_WAITING.fetch_add(1, Ordering::Acquire);
        if v + 1 != gcs {
            let mut i = 0;
            while !GC_MARKING.load(Ordering::Acquire) {
                // 防止 gc count 改变（一个线程在gc时消失了
                let gcs = GC_COLLECTOR_COUNT.load(Ordering::Acquire);
                if gcs == v + 1 {
                    GC_MARKING.store(true, Ordering::Release);
                    break;
                }
                core::hint::spin_loop();
                i += 1;
                if i % 100 == 0 {
                    yield_now();
                }
                // if i % 10000000==0{
                //     println!("gc run {:?}", GC_RUNNING.load(Ordering::Acquire))
                // }
            }
        } else {
            GC_MARKING.store(true, Ordering::Release);
        }

        for (root, obj_type) in self.roots.iter() {
            unsafe {
                match obj_type {
                    ObjectType::Atomic => {}
                    ObjectType::Pointer => (*self.queue).push((*root, *obj_type)),
                    _ => {
                        if !self.thread_local_allocator.as_mut().unwrap().in_heap(*root) {
                            continue;
                        }
                        (*self.queue).push((*root, *obj_type))
                    }
                }
            }
        }
        // iterate through queue and mark all reachable objects
        unsafe {
            // (*self.queue).extend(self.roots.iter().map(|(a,b)|(*a,*b)));
            while let Some((obj, obj_type)) = (*self.queue).pop() {
                match obj_type {
                    ObjectType::Atomic => {}
                    ObjectType::Complex => {
                        self.mark_complex(obj);
                    }
                    ObjectType::Trait => {
                        self.mark_trait(obj);
                    }
                    ObjectType::Pointer => {
                        self.mark_ptr(obj);
                    }
                }
            }
        }

        let v = GC_MARK_WAITING.fetch_sub(1, Ordering::AcqRel);
        if v - 1 == 0 {
            GC_MARKING.store(false, Ordering::Release);
        } else {
            spin_until!(GC_MARKING.load(Ordering::Acquire) == false);
        }
    }

    /// # sweep
    ///
    /// since we did synchronization in mark, we don't need to do synchronization again in sweep
    pub fn sweep(&self) -> usize {
        GC_SWEEPPING_NUM.fetch_add(1, Ordering::AcqRel);
        GC_SWEEPING.store(true, Ordering::Release);
        let used = unsafe {
            self.thread_local_allocator
                .as_mut()
                .unwrap()
                .sweep(self.mark_histogram)
        };
        self.status.borrow_mut().collect_threshold = (used as f64 * THRESHOLD_PROPORTION) as usize;
        let v = GC_SWEEPPING_NUM.fetch_sub(1, Ordering::AcqRel);
        if v - 1 == 0 {
            GC_SWEEPING.store(false, Ordering::Release);
            GC_RUNNING.store(false, Ordering::Release);
        } else {
            spin_until!(!GC_SWEEPING.load(Ordering::Acquire));
        }
        used
    }

    /// # collect
    /// Collect garbage.
    pub fn collect(&self) -> (std::time::Duration, std::time::Duration) {
        // let start_time = std::time::Instant::now();
        // println!(
        //     "gc {} collecting...  size: {}",
        //     self.id,  unsafe{ self.thread_local_allocator.as_mut().unwrap().get_size()}
        // );
        // self.print_stats();
        let mut status = self.status.borrow_mut();
        // println!("gc {} collecting... {}", self.id,status.bytes_allocated_since_last_gc);
        if status.collecting {
            return Default::default();
        }
        status.collecting = true;
        status.bytes_allocated_since_last_gc = 0;
        status.last_gc_time = std::time::SystemTime::now();
        drop(status);
        // evacuation pre process
        // 这个过程要在完成safepoint同步之前完成，因为在驱逐的情况下
        // 他要设置每个block是否是驱逐目标
        // 如果设置的时候别的线程的mark已经开始，那么将无法保证能够纠正所有被驱逐的指针
        unsafe {
            if ENABLE_EVA && self.thread_local_allocator.as_mut().unwrap().should_eva() {
                // 如果需要驱逐，首先计算驱逐阀域
                let mut eva_threshold = 0;
                let mut available_histogram: VecMap<usize, usize> =
                    VecMap::with_capacity(NUM_LINES_PER_BLOCK);
                let mut available_lines = self
                    .thread_local_allocator
                    .as_mut()
                    .unwrap()
                    .fill_available_histogram(&mut available_histogram);
                let mut required_lines = 0;
                let mark_histogram = &mut *self.mark_histogram;
                for threshold in (0..(NUM_LINES_PER_BLOCK / 2)).rev() {
                    // 从洞多到洞少遍历，计算剩余空间，直到空间不足
                    // 此时洞的数量就是驱逐阀域
                    required_lines += *mark_histogram.get(&threshold).unwrap_or(&0);
                    available_lines = available_lines
                        .saturating_sub(*available_histogram.get(&threshold).unwrap_or(&0));
                    if available_lines <= required_lines {
                        eva_threshold = threshold;
                        break;
                    }
                }
                // 根据驱逐阀域标记每个block是否是驱逐目标
                self.thread_local_allocator
                    .as_mut()
                    .unwrap()
                    .set_eva_threshold(eva_threshold);
            }
            (*self.mark_histogram).clear();
        }
        let lock = unsafe { GC_RW_LOCK.raw() };
        spin_until!(lock.try_lock_shared_recursive());
        let time = std::time::Instant::now();
        unsafe {
            self.thread_local_allocator
                .as_mut()
                .unwrap()
                .set_collect_mode(true);
        }
        self.mark();
        let mark_time = time.elapsed();
        let _used = self.sweep();
        let sweep_time = time.elapsed() - mark_time;
        unsafe {
            self.thread_local_allocator
                .as_mut()
                .unwrap()
                .set_collect_mode(false);
            lock.unlock_shared();
        }
        // println!(
        //     "gc {} collect done, mark: {:?}, sweep: {:?}, size: {}, total: {:?}",
        //     self.id,
        //     mark_time,
        //     sweep_time,
        //     used,
        //     start_time.elapsed()
        // );
        let mut status = self.status.borrow_mut();
        status.collecting = false;
        (mark_time, sweep_time)
        // (Default::default(), Default::default())
    }

    /// # get_bigobjs_size
    pub fn get_bigobjs_size(&self) -> usize {
        unsafe{
            self.thread_local_allocator
                .as_ref()
                .unwrap()
                .get_bigobjs_size()
        }
    }
}

#[cfg(test)]
mod tests {
    use std::{mem::size_of, ptr::null_mut, thread::sleep, time::Duration};

    use lazy_static::lazy_static;
    use parking_lot::Mutex;
    use rand::random;
    use rustc_hash::FxHashSet;

<<<<<<< HEAD
    use crate::{SPACE, BLOCK_SIZE, round_n_up};

    use super::*;

    const LINE_SIZE_OBJ: usize = 2;
    
=======
    use crate::{no_gc_thread, SPACE};

    use super::*;

    const LINE_SIZE_OBJ: usize = 1;

    #[repr(C)]
>>>>>>> 415fbb9f
    struct GCTestObj {
        _vtable: VtableFunc,
        b: *mut GCTestObj,
        c: u64,
        // _arr: [u8; 128],
        d: *mut u64,
        e: *mut GCTestObj,
    }
    struct GCTestBigObj{
        _vtable: VtableFunc,
        b: *mut GCTestBigObj,
        _arr: [u8; BLOCK_SIZE],
        e: *mut GCTestBigObj,
    }
    const BIGOBJ_ALLOC_SIZE: usize = round_n_up!(size_of::<GCTestBigObj>() + 16, 128);
    fn gctest_vtable(
        ptr: *mut u8,
        gc: &Collector,
        mark_ptr: VisitFunc,
        _mark_complex: VisitFunc,
        _mark_trait: VisitFunc,
    ) {
        let obj = ptr as *mut GCTestObj;
        unsafe {
            mark_ptr(gc, (&mut (*obj).b) as *mut *mut GCTestObj as *mut u8);
            mark_ptr(gc, (&mut (*obj).d) as *mut *mut u64 as *mut u8);
            mark_ptr(gc, (&mut (*obj).e) as *mut *mut GCTestObj as *mut u8);
        }
    }
    fn gctest_vtable_big(
        ptr: *mut u8,
        gc: &Collector,
        mark_ptr: VisitFunc,
        _mark_complex: VisitFunc,
        _mark_trait: VisitFunc,
    ) {
        let obj = ptr as *mut GCTestBigObj;
        unsafe {
            mark_ptr(gc, (&mut (*obj).b) as *mut *mut GCTestBigObj as *mut u8);
            mark_ptr(gc, (&mut (*obj).e) as *mut *mut GCTestBigObj as *mut u8);
        }
    }
    #[test]
    fn test_basic_multiple_thread_gc() {
        let _lock = THE_RESOURCE.lock();
        let mut handles = vec![];
        for _ in 0..10 {
            let t = std::thread::spawn(|| {
                SPACE.with(|gc| unsafe {
                    let mut gc = gc.borrow_mut();
                    println!("thread1 gcid = {}", gc.get_id());
                    let mut a =
                        gc.alloc(size_of::<GCTestObj>(), ObjectType::Complex) as *mut GCTestObj;
                    let rustptr = (&mut a) as *mut *mut GCTestObj as *mut u8;
                    (*a).b = null_mut();
                    (*a).c = 1;
                    (*a).d = null_mut();
                    (*a).e = null_mut();
                    (*a)._vtable = gctest_vtable;
                    gc.add_root(rustptr, ObjectType::Pointer);
                    let b = gc.alloc(size_of::<GCTestObj>(), ObjectType::Complex) as *mut GCTestObj;
                    gc.print_stats();
                    (*a).b = b;
                    (*b)._vtable = gctest_vtable;
                    (*b).c = 2;
                    (*b).d = null_mut();
                    (*b).e = null_mut();
                    (*b).b = null_mut();
                    let size1 = gc.get_size();
                    let time = std::time::Instant::now();
                    gc.collect();
                    println!("gc{} gc time = {:?}", gc.get_id(), time.elapsed());
                    let size2 = gc.get_size();
                    assert_eq!(size2, LINE_SIZE_OBJ * 2, "gc {}", gc.get_id());
                    assert_eq!(size1, size2, "gc {}", gc.get_id());
                    let d = gc.alloc(size_of::<u64>(), ObjectType::Atomic) as *mut u64;
                    (*b).d = d;
                    (*d) = 3;
                    gc.collect();
                    let size3 = gc.get_size();
                    assert_eq!(size3, LINE_SIZE_OBJ * 3);
                    assert!(size3 > size2, "gc {}", gc.get_id());
                    (*a).d = d;
                    gc.collect();
                    let size4 = gc.get_size();
                    assert_eq!(size3, size4, "gc {}", gc.get_id());
                    (*a).b = a;
                    gc.collect();
                    let size5 = gc.get_size();
                    assert!(size5 < size4);
                    (*a).d = core::ptr::null_mut();
                    gc.collect();
                    let size6 = gc.get_size();
                    assert!(size5 > size6);
                    gc.remove_root(rustptr);
                    gc.collect();
                    let size7 = gc.get_size();
                    assert_eq!(0, size7);
                    let mut a =
                        gc.alloc(size_of::<GCTestObj>(), ObjectType::Complex) as *mut GCTestObj;
                    (*a).b = null_mut();
                    (*a).c = 1;
                    (*a).d = null_mut();
                    (*a).e = null_mut();
                    (*a)._vtable = gctest_vtable;
                    let rustptr = (&mut a) as *mut *mut GCTestObj as *mut u8;
                    gc.add_root(rustptr, ObjectType::Pointer);
                    let b = gc.alloc(size_of::<GCTestObj>(), ObjectType::Complex) as *mut GCTestObj;
                    (*a).b = b;
                    (*a).c = 1;
                    (*a)._vtable = gctest_vtable;
                    (*b)._vtable = gctest_vtable;
                    (*b).c = 2;
                    (*b).d = null_mut();
                    (*b).e = null_mut();
                    (*b).b = null_mut();
                    let size1 = gc.get_size();
                    assert_eq!(size1, 2 * LINE_SIZE_OBJ);
                    // drop(gc);
                    // no_gc_thread();
                });
            });
            handles.push(t);
        }
        for h in handles {
            h.join().unwrap();
        }
    }

    #[test]
    fn test_big_obj_gc() {
        SPACE.with(|gc| unsafe {
            let mut gc = gc.borrow_mut();
            println!("thread1 gcid = {}", gc.get_id());
            let mut a =
                gc.alloc(size_of::<GCTestBigObj>(), ObjectType::Complex) as *mut GCTestBigObj;
            let b = gc.alloc(size_of::<GCTestBigObj>(), ObjectType::Complex) as *mut GCTestBigObj;
            (*a).b = b;
            (*a)._vtable = gctest_vtable_big;
            (*b)._vtable = gctest_vtable_big;
            let rustptr = (&mut a) as *mut *mut GCTestBigObj as *mut u8;
            gc.add_root(rustptr, ObjectType::Pointer);
            let size1 = gc.get_bigobjs_size();
            assert_eq!(size1, 2 * BIGOBJ_ALLOC_SIZE);
            let time = std::time::Instant::now();
            gc.collect();// 不回收，剩余 a b
            println!("gc{} gc time = {:?}", gc.get_id(), time.elapsed());
            let size2 = gc.get_bigobjs_size();
            assert_eq!(size1, size2);
            (*a).b = a;
            gc.collect();// 回收，剩余 a
            let size3 = gc.get_bigobjs_size();
            assert!(size3 < size2);
            gc.remove_root(rustptr);
            
            gc.collect();// 回收，不剩余
            let size4 = gc.get_bigobjs_size();
            assert_eq!(0, size4);
            let mut a =
                gc.alloc(size_of::<GCTestBigObj>(), ObjectType::Complex) as *mut GCTestBigObj;
            let b = gc.alloc(size_of::<GCTestBigObj>(), ObjectType::Complex) as *mut GCTestBigObj;
            (*a).b = b;
            (*a)._vtable = gctest_vtable_big;
            (*b)._vtable = gctest_vtable_big;
            let rustptr = (&mut a) as *mut *mut GCTestBigObj as *mut u8;
            gc.add_root(rustptr, ObjectType::Pointer);
            let size1 = gc.get_bigobjs_size();
            assert_eq!(size1, 2 * BIGOBJ_ALLOC_SIZE);
        });
    }

    unsafe fn alloc_test_obj(gc: &mut Collector) -> *mut GCTestObj {
        let a = gc.alloc(size_of::<GCTestObj>(), ObjectType::Complex) as *mut GCTestObj;
        a.write(GCTestObj {
            _vtable: gctest_vtable,
            b: null_mut(),
            c: 0,
            d: null_mut(),
            e: null_mut(),
        });
        a
    }

    lazy_static! {
        static ref TEST_OBJ_QUEUE: Mutex<Vec<TestObjWrap>> = Mutex::new(vec![]);
    }
    #[derive(Debug, PartialEq, Eq, Hash)]
    struct TestObjWrap(*mut *mut GCTestObj);

    unsafe impl Send for TestObjWrap {}
    unsafe impl Sync for TestObjWrap {}

    struct SingleThreadResult {
        size1: usize,
        expect_size1: usize,
        size2: usize,
        expect_size2: usize,
        size3: usize,
        expect_size3: usize,
        expect_objs: usize,
        set: FxHashSet<TestObjWrap>,
        set2: FxHashSet<TestObjWrap>,
    }

    fn single_thread(obj_num: usize) -> SingleThreadResult {
        SPACE.with(|gc| unsafe {
            // 睡眠一秒保证所有线程创建
            let mut gc = gc.borrow_mut();
            println!("thread1 gcid = {}", gc.get_id());
            sleep(Duration::from_secs(1));
            let mut first_obj = alloc_test_obj(&mut gc);
            println!("first_obj = {:p}", first_obj);
            let rustptr = (&mut first_obj) as *mut *mut GCTestObj as *mut u8;
            gc.add_root(rustptr, ObjectType::Pointer);
            println!(
                "gcid = {} rustptr point to {:p}",
                gc.get_id(),
                *(rustptr as *mut *mut GCTestObj)
            );
            let mut live_obj = 1;
            TEST_OBJ_QUEUE
                .lock()
                .push(TestObjWrap(&mut (*first_obj).b as *mut *mut GCTestObj));
            TEST_OBJ_QUEUE
                .lock()
                .push(TestObjWrap(&mut (*first_obj).e as *mut *mut GCTestObj));
            // let mut unused_objs = vec![&mut (*first_obj).b, &mut (*first_obj).e];
            let mut has_loop = false;
            for _ in 0..obj_num {
                let obj = alloc_test_obj(&mut gc);
                if random() {
                    live_obj += 1;
                    let father_ptr = TEST_OBJ_QUEUE.lock().pop().unwrap().0;
                    *father_ptr = obj;
                    if random() && random() && !has_loop {
                        // 循环引用
                        (*obj).b = first_obj;
                        println!("live_obj = {} has loop", live_obj);
                        has_loop = true;
                    } else {
                        TEST_OBJ_QUEUE
                            .lock()
                            .push(TestObjWrap(&mut (*obj).b as *mut *mut GCTestObj));
                    }
                    TEST_OBJ_QUEUE
                        .lock()
                        .push(TestObjWrap(&mut (*obj).e as *mut *mut GCTestObj));
                }
            }
            let size1 = gc.get_size();

            let mut set2 = FxHashSet::default();
            let mut ii = 0;
            gc.iter(|ptr| {
                ii += 1;
                // if set2.contains(&TestObjWrap(ptr as *mut *mut GCTestObj)) {
                //     panic!("repeat ptr = {:p}", ptr);
                // }
                set2.insert(TestObjWrap(
                    Block::from_obj_ptr(ptr) as *mut Block as *mut *mut GCTestObj
                ));
            });
            println!("gc{} itered ", gc.get_id());

            // assert_eq!(size1, 1001 * LINE_SIZE_OBJ);
            let time = std::time::Instant::now();
            gc.collect();
            println!("gc{} gc time = {:?}", gc.get_id(), time.elapsed());
            let size2 = gc.get_size();

            // assert_eq!(live_obj * LINE_SIZE_OBJ, size2);
            gc.collect();
            let size3 = gc.get_size();
            // assert_eq!(ii, size3);
            // assert_eq!(set2.len(), size3);
            let first_obj = *(rustptr as *mut *mut GCTestObj);
            println!("new first_obj = {:p}", first_obj);
            let mut set = FxHashSet::default();
            let objs = walk_obj(first_obj, &mut set);
            // assert_eq!(objs, live_obj);
            assert_eq!(objs, set.len());
            gc.remove_root(rustptr);
            gc.collect();
            // evacuation might be triggered, so it mat not be zero
            // let size4 = gc.get_size();
            // assert_eq!(size4, 0);
            SingleThreadResult {
                size1,
                expect_size1: (obj_num + 1) * LINE_SIZE_OBJ,
                size2,
                expect_size2: live_obj * LINE_SIZE_OBJ,
                size3,
                expect_size3: size2,
                set,
                expect_objs: live_obj,
                set2,
            }
        })
    }

    lazy_static! {
        /// gc测试不能并发进行，需要加锁
        static ref THE_RESOURCE: Mutex<()> = Mutex::new(());
    }

    #[test]
    fn test_complecated_single_thread_gc() {
        // 这个测试和test_complecated_multiple_thread_gc不能同时跑，用了全局变量会相互干扰
        let _lock = THE_RESOURCE.lock();
        TEST_OBJ_QUEUE.lock().clear();
        let re = single_thread(1000);
        no_gc_thread();
        assert_eq!(re.size1, re.expect_size1);
        assert_eq!(re.size2, re.expect_size2);
        assert_eq!(re.size3, re.size2);
        assert_eq!(re.size3, re.expect_size3);
        assert_eq!(re.set.len(), re.expect_objs);
    }

    fn walk_obj(obj: *mut GCTestObj, set: &mut FxHashSet<TestObjWrap>) -> usize {
        unsafe {
            let b = Block::from_obj_ptr(obj as *mut u8);
            let (h, _) = b.get_line_header_from_addr(obj as *mut u8);
            assert!(h.get_used());
        }
        if set.contains(&TestObjWrap(obj as *mut *mut GCTestObj)) {
            return 0;
        }
        let mut count = 0;
        set.insert(TestObjWrap(obj as *mut *mut GCTestObj));
        unsafe {
            if !(*obj).b.is_null() {
                count += walk_obj((*obj).b, set);
            }
            if !(*obj).e.is_null() {
                count += walk_obj((*obj).e, set);
            }
        }
        count + 1
    }
    #[test]
    fn test_complecated_multiple_thread_gc() {
        let _lock = THE_RESOURCE.lock();
        TEST_OBJ_QUEUE.lock().clear();
        let mut handles = vec![];
        for _ in 0..10 {
            let t = std::thread::Builder::new()
                .spawn(|| single_thread(1000))
                .unwrap();
            handles.push(t);
        }
        let mut total_size1 = 0;
        let mut total_target_size1 = 0;
        let mut total_size2 = 0;
        let mut total_target_size2 = 0;
        let mut total_size3 = 0;
        let mut total_target_size3 = 0;
        let mut total_target_objs = 0;
        let mut set = FxHashSet::default();
        let mut set2 = FxHashSet::default();
        for h in handles {
            let mut re = h.join().unwrap();
            total_size1 += re.size1;
            total_target_size1 += re.expect_size1;
            total_size2 += re.size2;
            total_target_size2 += re.expect_size2;
            total_size3 += re.size3;
            total_target_size3 += re.expect_size3;
            set.extend(re.set);
            for s in re.set2.drain().into_iter() {
                if set2.contains(&s) {
                    println!("repeat ptr = {:p}", s.0);
                }
                set2.insert(s);
            }
            total_target_objs += re.expect_objs;
        }
        assert_eq!(total_size1, total_target_size1);
        assert_eq!(total_size2, total_target_size2);
        assert_eq!(total_size3, total_size2);
        assert_eq!(total_size3, total_target_size3);
        for k in set2.iter() {
            if !set.contains(k) {
                println!("set2 not in set {:p}", k.0);
            }
        }
        println!("set2 len {}", set2.len());
        println!("size2 {} size3 {}", total_size2, total_size3);
        assert_eq!(set.len(), total_target_objs);
    }
}<|MERGE_RESOLUTION|>--- conflicted
+++ resolved
@@ -13,14 +13,9 @@
 use crate::{
     allocator::{GlobalAllocator, ThreadLocalAllocator},
     block::{Block, LineHeaderExt, ObjectType},
-<<<<<<< HEAD
-    spin_until, GC_COLLECTOR_COUNT, GC_ID, GC_MARKING, GC_MARK_WAITING, GC_RUNNING, GC_RW_LOCK,
-    GC_SWEEPING, GC_SWEEPPING_NUM, LINE_SIZE, NUM_LINES_PER_BLOCK, HeaderExt,
-=======
     gc_is_auto_collect_enabled, spin_until, ENABLE_EVA, GC_COLLECTOR_COUNT, GC_ID, GC_MARKING,
     GC_MARK_WAITING, GC_RUNNING, GC_RW_LOCK, GC_SWEEPING, GC_SWEEPPING_NUM, LINE_SIZE,
-    NUM_LINES_PER_BLOCK, THRESHOLD_PROPORTION,
->>>>>>> 415fbb9f
+    NUM_LINES_PER_BLOCK, HeaderExt, THRESHOLD_PROPORTION,
 };
 
 /// # Collector
@@ -294,16 +289,10 @@
     /// it self does not mark the object, but mark the object's fields by calling
     /// mark_ptr
     unsafe fn mark_complex(&self, ptr: *mut u8) {
-<<<<<<< HEAD
-        if !self.thread_local_allocator.as_mut().unwrap().in_heap(ptr)
-           &&!self.thread_local_allocator.as_mut().unwrap().in_big_heap(ptr) {
-            return;
-        }
-=======
-        // if !self.thread_local_allocator.as_mut().unwrap().in_heap(ptr) {
+        // if !self.thread_local_allocator.as_mut().unwrap().in_heap(ptr)
+        //    &&!self.thread_local_allocator.as_mut().unwrap().in_big_heap(ptr) {
         //     return;
         // }
->>>>>>> 415fbb9f
         let vtable = *(ptr as *mut VtableFunc);
         // let ptr = vtable as *mut u8;
         let v = vtable as i64;
@@ -325,16 +314,10 @@
     }
     /// precise mark a trait object
     unsafe fn mark_trait(&self, ptr: *mut u8) {
-<<<<<<< HEAD
-        if !self.thread_local_allocator.as_mut().unwrap().in_heap(ptr)
-           &&!self.thread_local_allocator.as_mut().unwrap().in_big_heap(ptr) {
-            return;
-        }
-=======
-        // if !self.thread_local_allocator.as_mut().unwrap().in_heap(ptr) {
+        // if !self.thread_local_allocator.as_mut().unwrap().in_heap(ptr)
+        //    &&!self.thread_local_allocator.as_mut().unwrap().in_big_heap(ptr) {
         //     return;
         // }
->>>>>>> 415fbb9f
         let loaded = *(ptr as *mut *mut *mut u8);
         let ptr = *loaded.offset(1);
         self.mark_ptr(ptr);
@@ -562,22 +545,13 @@
     use rand::random;
     use rustc_hash::FxHashSet;
 
-<<<<<<< HEAD
-    use crate::{SPACE, BLOCK_SIZE, round_n_up};
+    use crate::{{no_gc_thread, SPACE, BLOCK_SIZE, round_n_up}};
 
     use super::*;
 
-    const LINE_SIZE_OBJ: usize = 2;
+    const LINE_SIZE_OBJ: usize = 1;
     
-=======
-    use crate::{no_gc_thread, SPACE};
-
-    use super::*;
-
-    const LINE_SIZE_OBJ: usize = 1;
-
     #[repr(C)]
->>>>>>> 415fbb9f
     struct GCTestObj {
         _vtable: VtableFunc,
         b: *mut GCTestObj,
